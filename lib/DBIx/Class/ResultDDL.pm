package DBIx::Class::ResultDDL;
# capture the default values of $^H and $^W for this version of Perl
BEGIN { $DBIx::Class::ResultDDL::_default_h= $^H; $DBIx::Class::ResultDDL::_default_w= $^W; }
use Exporter::Extensible -exporter_setup => 1;
use B::Hooks::EndOfScope 'on_scope_end';
use Carp;

# ABSTRACT: Sugar methods for declaring DBIx::Class::Result data definitions
# VERSION

=head1 SYNOPSIS

  package MyApp::Schema::Result::Artist;
  use DBIx::Class::ResultDDL -V1;
  
  table 'artist';
  col id   => integer, unsigned, auto_inc;
  col name => varchar(25), null;
  primary_key 'id';
  
  has_many albums => { id => 'Album.artist_id' };
  rel_many impersonators => { name => 'Artist.name' };

=head1 DESCRIPTION

This is Yet Another Sugar Module for building DBIC result classes.  It provides a
domain-specific-language that feels almost like writing DDL.

This module heavily pollutes your symbol table in the name of extreme convenience, so the
C<-Vx> option has the added feature of automatically removing those symbols at end-of-scope
as if you had said C<use namespace::clean;>.

This module has a versioned API, to help prevent name collisions.  If you request the C<-Vx>
behavior, you can rely on that to remain the same across upgrades.

=head1 EXPORTED FEATURES

This module is based on L<Exporter::Extensible>, allowing all the import notations that module
provides.  Every export beginning with a dash indicates custom behavior, rather than just a
simple export of symbols.

=head2 C<-swp>

Enable C<use strict> and C<use warnings> (unless those flags have been changed from the default
via other means), and C<< use parent "DBIx::Class::Core" >> unless
C<< __PACKAGE__->can('add_column') >>.

=cut

our $CALLER; # can be used localized to wrap caller context into an anonymous sub

sub swp :Export(-) {
	my $self= shift;
	require strict; strict->import if $^H == $DBIx::Class::ResultDDL::_default_h;
	require warnings; warnings->import if $^W == $DBIx::Class::ResultDDL::_default_w;
	unless ($self->{into}->can('add_column')) {
		require DBIx::Class::Core;
		no strict 'refs';
		push @{ $self->{into} . '::ISA' }, 'DBIx::Class::Core';
	}
}

=head2 C<-autoclean>

Remove all added symbols at the end of current scope.

=cut

sub autoclean :Export(-) {
	my $self= shift;
	my $sref= $self->exporter_config_scope;
	$self->exporter_config_scope($sref= \my $x) unless $sref;
	on_scope_end { $$sref->clean };
}

=head2 C<-V2>, C<-Vx> (where x is a version number)

Implies C<-swp>, C<:Vx>, and C<-autoclean>

=cut

sub exporter_autoload_symbol {
	my ($self, $sym)= @_;
	if ($sym =~ /^-V(\d+)/) {
		my $tag= ":V$1";
		my $method= sub { shift->exporter_also_import('-swp',$tag,'-autoclean') };
		return $EXPORT{$sym} ||= [ $method, 0 ]; # takes 0 arguments
	}
	$self->next::method($sym);
}

=head1 EXPORTED COLLECTIONS

=head2 C<:V1>

This tag selects the following symbols:

  table
  col
    null default auto_inc fk
    integer unsigned tinyint smallint bigint decimal numeric
    char varchar nchar nvarchar binary varbinary blob text ntext
    tinyblob mediumblob longblob tinytext mediumtext longtext
    date datetime timestamp enum bool boolean
    inflate_json
  primary_key
  unique
  rel_one rel_many has_one might_have has_many belongs_to many_to_many
    ddl_cascade dbic_cascade

=head2 C<:V0>

Same as V1 but lacking C<unique>, and C<auto_inc> doesn't set the sqlite 'monotonic' flag.

=cut

my @common= qw(
	table
	col
	  null default fk
	  integer unsigned tinyint smallint bigint decimal numeric
	  char varchar nchar nvarchar binary varbinary blob text ntext
	  date datetime timestamp enum bool boolean
	  inflate_json
	primary_key
	rel_one rel_many has_one might_have has_many belongs_to many_to_many
	  ddl_cascade dbic_cascade
);
my @new_in_v1= qw(
	add_index add_constraint unique array
);
our %EXPORT_TAGS;
<<<<<<< HEAD
$EXPORT_TAGS{V1}= [ @common, 'auto_inc', 'unique', 'view' ];
$EXPORT_TAGS{V0}= [ @common, auto_inc0 => { -as => 'auto_inc' } ];
export @common, qw( auto_inc auto_inc0 unique view );
=======
$EXPORT_TAGS{V1}= [ @common, 'auto_inc', @new_in_v1 ];
$EXPORT_TAGS{V0}= [ @common, auto_inc0 => { -as => 'auto_inc' } ];
export @common, qw( auto_inc auto_inc0 ), @new_in_v1;
>>>>>>> 88469467

=head1 EXPORTED METHODS

=head2 table

  table 'foo';
  # becomes...
  __PACKAGE__->table('foo');

=cut

sub table {
	my $name= shift;
	DBIx::Class::Core->can('table')->(scalar($CALLER||caller), $name);
}

=head2 col

  col $name, @options;
  # becomes...
  __PACKAGE__->add_column($name, { is_nullable => 0, @merged_options });

Define a column.  This calls add_column after sensibly merging all your options.
It defaults the column to not-null for you, but you can override that by saying
C<null> in your options.
You will probably use many of the methods below to build the options for the column:

=cut

sub col {
	my $name= shift;
	croak "Odd number of arguments for col(): (".join(',',@_).")"
		if scalar(@_) & 1;
	my $opts= { is_nullable => 0 };
	# Apply options to the hash in order, so that they get overwritten as expected
	while (@_) {
		my ($k, $v)= (shift, shift);
		$opts->{$k}= $v, next
			unless index($k, '.') >= 0;
		# We support "foo.bar => $v" syntax which we convert to "foo => { bar => $v }"
		# because "foo => { bar => 1 }, foo => { baz => 2 }" would overwrite eachother.
		my @path= split /\./, $k;
		$k= pop @path;
		my $dest= $opts;
		$dest= ($dest->{$_} ||= {}) for @path;
		$dest->{$k}= $v;
	}
	my $pkg= $CALLER || caller;
	$pkg->add_column($name, $opts);
	1;
}

=over

=item null

  is_nullable => 1

=item auto_inc

  is_auto_increment => 1, 'extra.auto_increment_type' => 'monotonic'

(The 'monotonic' bit is required to correctly deploy on SQLite.  You can read the
L<gory details|https://github.com/dbsrgits/sql-translator/pull/26> but the short
version is that SQLite gives you "fake" autoincrement by default, and you only get
real ANSI-style autoincrement if you ask for it.  SQL::Translator doesn't ask for
the extra work by default, but if you're declaring columns by hand expecting it to
be platform-neutral, then you probably want this.  SQLite also requires data_type
"integer", and for it to be the primary key.)

=item fk

  is_foreign_key => 1

=item default($value | @value)

  default_value => $value
  default_value => [ @value ] # if more than one param

=cut

sub null       { is_nullable => 1 }
sub auto_inc   { is_auto_increment => 1, 'extra.auto_increment_type' => 'monotonic' }
sub auto_inc0  { is_auto_increment => 1 }
sub fk         { is_foreign_key => (defined $_[0]? $_[0] : 1) }
sub default    { default_value => (@_ > 1? [ @_ ] : $_[0]) }

=item integer, integer($size)

  data_type => 'integer', size => $size // 11

=item unsigned

  extra => { unsigned => 1 }

MySQL specific flag to be combined with C<integer>

=item tinyint

  data_type => 'tinyint', size => 4

=item smallint

  data_type => 'smallint', size => 6

=item bigint

  data_type => 'bigint', size => 22

=item decimal( $whole, $deci )

  data_type => 'decimal', size => [ $whole, $deci ]

=item numeric( $whole, $deci )

  data_type => 'numeric', size => [ $whole, $deci ]

=cut

sub integer     { data_type => 'integer',   size => (defined $_[0]? $_[0] : 11) }
sub unsigned    { 'extra.unsigned' => 1 }
sub tinyint     { data_type => 'tinyint',   size => 4 }
sub smallint    { data_type => 'smallint',  size => 6 }
sub bigint      { data_type => 'bigint',    size => 22 }
sub decimal     {
	croak "2 size parameters are required" unless scalar(@_) == 2;
	return data_type => 'decimal',   size => [ @_ ];
}
sub numeric     { &decimal, data_type => 'numeric' }

=item char, char($size)

  data_type => 'char', size => $size // 1

=item varchar, varchar($size), varchar(MAX)

  data_type => 'varchar', size => $size // 255

=item nchar

SQL Server specific type for unicode char

=item nvarchar, nvarchar($size), nvarchar(MAX)

SQL Server specific type for unicode character data.

  data_type => 'nvarchar', size => $size // 255

=item MAX

Constant for 'MAX', used by SQL Server for C<< varchar(MAX) >>.

=item binary, binary($size)

  data_type => 'binary', size => $size // 255

=item varbinary, varbinary($size)

  data_type => 'varbinary', size => $size // 255

=item blob, blob($size)

  data_type => 'blob',
  size => $size if defined $size

Note: For MySQL, you need to change the type according to '$size'.  A MySQL blob is C<< 2^16 >>
max length, and probably none of your binary data would be that small.  Consider C<mediumblob>
or C<longblob>, or consider overriding C<< My::Schema::sqlt_deploy_hook >> to perform this
conversion automatically according to which DBMS you are connected to.

For SQL Server, newer versions deprecate C<blob> in favor of C<VARCHAR(MAX)>.  This is another
detail you might take care of in sqlt_deploy_hook.

=item tinyblob

MySQL-specific type for small blobs

  data_type => 'tinyblob', size => 0xFF

=item mediumblob

MySQL-specific type for larger blobs

  data_type => 'mediumblob', size => 0xFFFFFF

=item longblob

MySQL-specific type for the longest supported blob type

  data_type => 'longblob', size => 0xFFFFFFFF

=item text, text($size)

  data_type => 'text',
  size => $size if defined $size

See MySQL notes in C<blob>.  For SQL Server, you might want C<ntext> or C<< varchar(MAX) >> instead.

=item tinytext

  data_type => 'tinytext', size => 0xFF

=item mediumtext

  data_type => 'mediumtext', size => 0xFFFFFF

=item longtext

  data_type => 'longtext', size => 0xFFFFFFFF

=item ntext

SQL-Server specific type for unicode C<text>.  Note that newer versions prefer C<< nvarchar(MAX) >>.

  data_type => 'ntext', size => 0x3FFFFFFF

=cut

sub char        { data_type => 'char',      size => (defined $_[0]? $_[0] : 1) }
sub nchar       { data_type => 'nchar',     size => (defined $_[0]? $_[0] : 1) }
sub varchar     { data_type => 'varchar',   size => (defined $_[0]? $_[0] : 255) }
sub nvarchar    { data_type => 'nvarchar',  size => (defined $_[0]? $_[0] : 255) }
sub MAX         { 'MAX' }
sub binary      { data_type => 'binary',    size => (defined $_[0]? $_[0] : 255) }
sub varbinary   { data_type => 'varbinary', size => (defined $_[0]? $_[0] : 255) }

sub blob        { data_type => 'blob',      (defined $_[0]? (size => $_[0]) : ()) }
sub tinyblob    { data_type => 'tinyblob',  size => 0xFF }
sub mediumblob  { data_type => 'mediumblob',size => 0xFFFFFF }
sub longblob    { data_type => 'longblob',  size => 0xFFFFFFFF }

sub text        { data_type => 'text',      (defined $_[0]? (size => $_[0]) : ()) }
sub ntext       { data_type => 'ntext',     size => (defined $_[0]? $_[0] : 0x3FFFFFFF) }
sub tinytext    { data_type => 'tinytext',  size => 0xFF }
sub mediumtext  { data_type => 'mediumtext',size => 0xFFFFFF }
sub longtext    { data_type => 'longtext',  size => 0xFFFFFFFF }

=item enum( @values )

  data_type => 'enum', extra => { list => [ @values ] }

=item bool, boolean

  data_type => 'boolean'

Note that SQL Server has 'bit' instead.

=item bit, bit($size)

  data_type => 'bit', size => $size // 1

To be database agnostic, consider using 'bool' and override C<< My::Scema::sqlt_deploy_hook >>
to rewrite it to 'bit' when deployed to SQL Server.

=cut

sub enum        { data_type => 'enum', 'extra.list' => [ @_ ]}
sub boolean     { data_type => 'boolean' }
sub bool        { data_type => 'boolean' }
sub bit         { data_type => 'bit',  size => (defined $_[0]? $_[0] : 1) }

=item date, date($timezone)

  data_type => 'date'
  time_zone => $timezone if defined $timezone

=item datetime, datetime($timezone)

  data_type => 'datetime'
  time_zone => $timezone if defined $timezone

=item timestamp, timestamp($timezone)

  date_type => 'timestamp'
  time_zone => $timezone if defined $timezone

=cut

sub date        { data_type => 'date',     (@_? (time_zone => $_[0]) : ()) }
sub datetime    { data_type => 'datetime', (@_? (time_zone => $_[0]) : ()) }
sub timestamp   { data_type => 'timestamp',(@_? (time_zone => $_[0]) : ()) }

sub array       { my $type = shift or die 'array needs a type'; data_type => $type . '[]' }

=item inflate_json

  serializer_class => 'JSON'

Also adds the component 'InflateColumn::Serializer' to the current package if it wasn't
added already.

=cut

sub inflate_json {
	my $pkg= ($CALLER||caller);
	$pkg->load_components('InflateColumn::Serializer')
		unless $pkg->isa('DBIx::Class::InflateColumn::Serializer');
	return serializer_class => 'JSON';
}

=back

=head2 primary_key

  primary_key(@cols)

Shortcut for __PACKAGE__->set_primary_key(@cols)

=cut

sub primary_key { ($CALLER||caller)->set_primary_key(@_); }

=head2 unique

  unique($name?, \@cols)

Shortucut for __PACKAGE__->add_unique_constraint($name? \@cols)

=cut 

sub unique { ($CALLER||caller)->add_unique_constraint(@_) }

=head2 belongs_to

  belongs_to $rel_name, $peer_class, $condition, @attr_list;
  belongs_to $rel_name, { colname => "$ResultClass.$colname" }, @attr_list;
  # becomes...
  __PACKAGE__->belongs_to($rel_name, $peer_class, $condition, { @attr_list });

Note that the normal DBIC belongs_to requires conditions to be of the form

  { "foreign.$their_col" => "self.$my_col" }

but all these sugar functions allow it to be written the other way around, and use a table
name in place of "foreign.".

=head2 might_have

  might_have $rel_name, $peer_class, $condition, @attr_list;
  might_have $rel_name, { colname => "$ResultClass.$colname" }, @attr_list;
  # becomes...
  __PACKAGE__->might_have($rel_name, $peer_class, $condition, { @attr_list });

=head2 has_one

  has_one $rel_name, $peer_class, $condition, @attr_list;
  has_one $rel_name, { colname => "$ResultClass.$colname" }, @attr_list;
  # becomes...
  __PACKAGE__->has_one($rel_name, $peer_class, $condition, { @attr_list });

=head2 has_many

  has_many $rel_name, $peer_class, $condition, @attr_list;
  has_many $rel_name, { colname => "$ResultClass.$colname" }, @attr_list;
  # becomes...
  __PACKAGE__->has_one($rel_name, $peer_class, $condition, { @attr_list });
  
=head2 many_to_many

  many_to_many $name => $rel_to_linktable, $rel_from_linktable;
  # becomes...
  __PACKAGE__->many_to_many(@_);

=head2 rel_one

Declares a single-record left-join relation B<without implying ownership>.
Note that the DBIC relations that do imply ownership like C<might_have> I<cause an implied
deletion of the related row> if you delete a row from this table that references it, even if
your schema did not have a cascading foreign key.  This DBIC feature is controlled by the
C<cascading_delete> option, and using this sugar function to set up the relation defaults that
feature to "off".

  rel_one $rel_name, $peer_class, $condition, @attr_list;
  rel_one $rel_name, { $mycol => "$ResultClass.$fcol", ... }, @attr_list;
  # becomes...
  __PACKAGE__->add_relationship(
    $rel_name, $peer_class, { "foreign.$fcol" => "self.$mycol" },
    {
      join_type => 'LEFT',
      accessor => 'single',
      cascade_copy => 0,
      cascade_delete => 0,
      is_depends_on => $is_f_pk, # auto-detected, unless specified
      ($is_f_pk? fk_columns => { $mycol => 1 } : ()),
      @attr_list
    }
  );

=head2 rel_many

  rel_many $name => { $my_col => "$class.$col", ... }, @options;

Same as L</rel_one>, but generates a one-to-many relation with a multi-accessor.

=cut

sub rel_one {
	_add_rel(scalar($CALLER||caller), 'rel_one', @_);
}
sub rel_many {
	_add_rel(scalar($CALLER||caller), 'rel_many', @_);
}
sub might_have {
	_add_rel(scalar($CALLER||caller), 'might_have', @_);
}
sub has_one {
	_add_rel(scalar($CALLER||caller), 'has_one', @_);
}
sub has_many {
	_add_rel(scalar($CALLER||caller), 'has_many', @_);
}
sub belongs_to {
	_add_rel(scalar($CALLER||caller), 'belongs_to', @_);
}
sub many_to_many {
	DBIx::Class::Core->can('many_to_many')->(scalar($CALLER||caller), @_);
}

sub _add_rel {
	my ($pkg, $reltype, $name, $maybe_colmap, @opts)= @_;
	my ($rel_pkg, $dbic_colmap)= ref $maybe_colmap eq 'HASH'? _translate_colmap($maybe_colmap, $pkg)
		: !ref $maybe_colmap? ( _interpret_pkg_name($maybe_colmap, $pkg), shift(@opts) )
		: croak "Unexpected arguments";
	
	if ($reltype eq 'rel_one' || $reltype eq 'rel_many') {
		# Are we referring to the foreign row's primary key?  DBIC load order might not have
		# gotten there yet, so take a guess that if it isn't a part of our primary key, then it
		# is a part of their primary key.
		my @pk= $pkg->primary_columns;
		my $is_f_key= !grep { defined $dbic_colmap->{$_} || defined $dbic_colmap->{"self.$_"} } @pk;
		
		$pkg->add_relationship(
			$name,
			$rel_pkg,
			$dbic_colmap,
			{
				accessor => ($reltype eq 'rel_one'? 'single' : 'multi'),
				join_type => 'LEFT',
				($is_f_key? (
					fk_columns => { map { do {(my $x= $_) =~ s/^self\.//; $x } => 1 } values %$dbic_colmap },
					is_depends_on => 1,
					is_foreign_key_constraint => 1,
					undef_on_null_fk => 1,
				) : (
					is_depends_on => 0,
				)),
				cascade_copy => 0, cascade_delete => 0,
				@opts
			}
		);
	} else {
		require DBIx::Class::Core;
		DBIx::Class::Core->can($reltype)->($pkg, $name, $rel_pkg, $dbic_colmap, { @opts });
	}
}

sub _interpret_pkg_name {
	my ($rel_class, $current_pkg)= @_;
	# Related class may be relative to same namespace as current
	return $rel_class if index($rel_class, '::') >= 0;
	my ($parent_namespace)= ($current_pkg =~ /(.*)::[^:]+$/);
	return $parent_namespace.'::'.$rel_class;
}

# DBIC is normally { foreign.col => self.col } but I don't think that's very intuitive,
# so allow an alternate notation of { self_col => CLASS.col } and automatically determine
# which the user is using.
sub _translate_colmap {
	my ($colmap, $self_pkg)= @_;
	my ($rel_class, $direction, %result, $inconsistent)= ('',0);
	# First pass, find the values for $rel_class and $reverse
	for (keys %$colmap) {
		my ($key, $val)= ($_, $colmap->{$_});
		if ($key =~ /([^.]+)\.(.*)/) {
			if ($1 eq 'self') {
				$direction ||= 1;
				++$inconsistent if $direction < 0;
			}
			else {
				$direction ||= -1;
				++$inconsistent if $direction > 0;
				if ($1 ne 'foreign') {
					$rel_class ||= $1;
					++$inconsistent if $rel_class ne $1;
				}
			}
		}
		if ($val =~ /([^.]+)\.(.*)/) {
			if ($1 eq 'self') {
				$direction ||= -1;
				++$inconsistent if $direction > 0;
			}
			else {
				$direction ||= 1;
				++$inconsistent if $direction < 0;
				if ($1 ne 'foreign') {
					$rel_class ||= $1;
					++$inconsistent if $rel_class ne $1;
				}
			}
		}
	}
	croak "Inconsistent {self=>foreign} notation found in relation mapping"
		if $inconsistent;
	croak "Must reference foreign Result class name in one of the keys or values of relation mapping"
		unless $rel_class && $direction;
	# Related class may be relative to same namespace as current
	$rel_class= _interpret_pkg_name($rel_class, $self_pkg);
	
	# Second pass, rename the keys & values to DBIC canonical notation
	for (keys %$colmap) {
		my ($key, $val)= ($_, $colmap->{$_});
		$key =~ s/.*\.//;
		$val =~ s/.*\.//;
		$result{ $direction > 0? "foreign.$val" : "foreign.$key" }= $direction > 0? "self.$key" : "self.$val";
	}
	return $rel_class, \%result;
}

=head2 ddl_cascade

  ddl_cascade;     # same as ddl_cascade("CASCADE");
  ddl_cascade(1);  # same as ddl_cascade("CASCADE");
  ddl_cascade(0);  # same as ddl_cascade("RESTRICT");
  ddl_cascade($mode);

Helper method to generate C<@options> for above.  It generates

  on_update => $mode, on_delete => $mode

This does not affect client-side cascade, and is only used by Schema::Loader to generate DDL
for the foreign keys when the table is deployed.

=cut

sub ddl_cascade {
	my $mode= shift;
	$mode= 'CASCADE' if !defined $mode || $mode eq '1';
	$mode= 'RESTRICT' if $mode eq '0';
	return
		on_update => $mode,
		on_delete => $mode;
}

=head2 dbic_cascade

  dbic_cascade;  # same as dbic_cascade(1)
  dbic_cascade($enabled);

Helper method to generate C<@options> for above.  It generates

  cascade_copy => $enabled, cascade_delete => $enabled

This re-enables the dbic-side cascading that was disabled by default in the C<rel_> functions.

=cut

sub dbic_cascade {
	my $mode= defined $_[0]? $_[0] : 1;
	return
		cascade_copy => $mode,
		cascade_delete => $mode;
}

<<<<<<< HEAD
=head2 view

  view $view_name, $view_sql, %options;

Makes the current resultsource into a view. This is used instead of
'table'. Takes two options, 'is_virtual', to make this into a
virtual view, and  'depends' to list tables this view depends on.

Is the equivalent of

  __PACKAGE__->table_class('DBIx::Class::ResultSource::View');
  __PACKAGE__->table($view_name);

  __PACKAGE__->result_source_instance->view_definition($view_sql);
  __PACKAGE__->result_source_instance->deploy_depends_on($options{depends});
  __PACKAGE__->result_source_instance->is_virtual($options{is_virtual});

=cut
sub view {
        my ($name, $definition, %opts) = @_;
        my $pkg= $CALLER || caller;
        DBIx::Class::Core->can('table_class')->($pkg, 'DBIx::Class::ResultSource::View');
        DBIx::Class::Core->can('table')->($pkg, $name);

        my $rsi = $pkg->result_source_instance;
        $rsi->view_definition($definition);

        $rsi->deploy_depends_on($opts{depends}) if $opts{depends};
        $rsi->is_virtual($opts{virtual});
        
        return $rsi
}


=======
=head1 INDEXES AND CONSTRAINTS

DBIx::Class doesn't actually track the indexes or constraints on a table.  If you want to add
these to be automatically deployed with your schema, you need an C<sqlt_deploy_hook> function.
This module can create one for you, but does not yet attempt to wrap one that you provide.
(You can of course wrap the one generated by this module using a method modifier from
L<Class::Method::Modifiers>)
The method C<sqlt_deploy_hook> is created in the current package the first time one of these
functions are called.  If it already exists and wasn't created by DBIx::Class::ResultDDL, it
will throw an exception.  The generated method does call C<maybe::next::method> for you.

=head2 add_index

This is a direct passthrough to the function L<SQL::Translator::Schema::Table/add_index>,
without any magic.  Since index DDL differs between database engines, I haven't
yet decided what syntactic sugar to use.

See notes above about the generated C<sqlt_deploy_hook>.

=head2 add_constraint

This is a direct passthrough to the function L<SQL::Translator::Schema::Table/add_constraint>,
without any magic.  Since constraint DDL differs between database engines, I haven't
yet decided what syntactic sugar to use.

See notes above about the generated C<sqlt_deploy_hook>.

=cut

our %_installed_sqlt_hook_functions;
sub _get_sqlt_hook_method_array {
	my $pkg= shift;
	$_installed_sqlt_hook_functions{$pkg} ||= do {
		no strict 'refs';
		no warnings 'closure';
		my $stash= %{$pkg.'::'};
		croak "${pkg}::sqlt_deploy_hook already exists; DBIx::Class::ResultDDL won't overwrite it."
			." (but you can use Moo(se) or Class::Method::Modifiers to apply your own wrapper to this generated method)"
			if $stash->{sqlt_deploy_hook} && $stash->{sqlt_deploy_hook}{CODE};
		my @methods;
		eval 'sub '.$pkg.'::sqlt_deploy_hook {
			my $self= shift;
			$self->maybe::next::method(@_);
			for (@methods) {
				my ($m, @args)= @$_;
				$_[0]->$m(@args);
			}
		} 1' or die "failed to generate sqlt_deploy_hook: $@";
		\@methods;
	};
}
sub add_index {
	my $pkg= $CALLER || caller;
	my $methods= _get_sqlt_hook_method_array($pkg);
	push @$methods, [ add_index => @_ ];
}

sub add_constraint {
	my $pkg= $CALLER || caller;
	my $methods= _get_sqlt_hook_method_array($pkg);
	push @$methods, [ add_constraint => @_ ];
}
>>>>>>> 88469467

=head1 MISSING FUNCTIONALITY

The methods above in most cases allow you to insert plain-old-DBIC notation
where appropriate, instead of relying purely on sugar methods.
If you are missing your favorite column flag or something, feel free to
contribute a patch.

=head1 THANKS

Thanks to Clippard Instrument Laboratory Inc. and Ellis Partners in Management Solutions
for supporting open source, including portions of this module.

=cut

1;<|MERGE_RESOLUTION|>--- conflicted
+++ resolved
@@ -127,18 +127,12 @@
 	  ddl_cascade dbic_cascade
 );
 my @new_in_v1= qw(
-	add_index add_constraint unique array
+	add_index add_constraint unique array view
 );
 our %EXPORT_TAGS;
-<<<<<<< HEAD
-$EXPORT_TAGS{V1}= [ @common, 'auto_inc', 'unique', 'view' ];
-$EXPORT_TAGS{V0}= [ @common, auto_inc0 => { -as => 'auto_inc' } ];
-export @common, qw( auto_inc auto_inc0 unique view );
-=======
 $EXPORT_TAGS{V1}= [ @common, 'auto_inc', @new_in_v1 ];
 $EXPORT_TAGS{V0}= [ @common, auto_inc0 => { -as => 'auto_inc' } ];
 export @common, qw( auto_inc auto_inc0 ), @new_in_v1;
->>>>>>> 88469467
 
 =head1 EXPORTED METHODS
 
@@ -703,7 +697,6 @@
 		cascade_delete => $mode;
 }
 
-<<<<<<< HEAD
 =head2 view
 
   view $view_name, $view_sql, %options;
@@ -738,7 +731,6 @@
 }
 
 
-=======
 =head1 INDEXES AND CONSTRAINTS
 
 DBIx::Class doesn't actually track the indexes or constraints on a table.  If you want to add
@@ -801,7 +793,6 @@
 	my $methods= _get_sqlt_hook_method_array($pkg);
 	push @$methods, [ add_constraint => @_ ];
 }
->>>>>>> 88469467
 
 =head1 MISSING FUNCTIONALITY
 
